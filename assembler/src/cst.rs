use lc3_isa::{Addr, SignedWord, check_signed_imm, Word};
use crate::error::{ParseError, InvalidLabelReason, InvalidRegReason};
use crate::lexer::Token;
use crate::ir2_lines::{Line, OperationTokens, OperandTokens};
use crate::ir3_unvalidated_objects::{UnvalidatedFile, UnvalidatedObject, UnvalidatedLine, UnvalidatedObjectContent};
use std::convert::TryInto;
use num_traits::Num;
use std::string::ToString;
<<<<<<< HEAD
use crate::parser::LeniencyLevel;
=======
use crate::ir2_lines::LineContent::Invalid;
>>>>>>> da46bd9e

#[derive(Clone, Debug)]
pub struct File<'input> {
    pub objects: Vec<Object<'input>>,
    pub ignored: Vec<Line<'input>>,
}

#[derive(Clone, Debug)]
pub struct Object<'input> {
    pub origin_src: Operation<'input>,
    pub origin: Immediate<'input, Addr>,
    pub content: ObjectContent<'input>,
}

#[derive(Clone, Debug)]
pub struct ObjectContent<'input> {
    pub operations: Vec<Operation<'input>>,
    pub empty_lines: Vec<Line<'input>>,
    pub hanging_labels: Vec<Line<'input>>,
    pub invalid_lines: Vec<Line<'input>>,
}

pub type Label<'input> = Checked<'input, &'input str>;
pub type Separator<'input> = Token<'input>;

// Different from lc3_isa::Instruction in that offsets from labels aren't computed.
// Also covers pseudo-ops.
#[derive(Clone, Debug)]
pub struct Operation<'input> {
    pub label: Option<Label<'input>>,
    pub operator: Token<'input>,
    pub operands: Operands<'input>,

    pub separators: Vec<Separator<'input>>,
    pub whitespace: Vec<Token<'input>>,
    pub comments: Vec<Token<'input>>,
    pub newlines: Vec<Token<'input>>,
}

#[derive(Clone, Debug)]
pub struct Checked<'input, T> {
    pub src: Token<'input>,
    pub value: Result<T, ParseError>,
}

impl<'input, T> Checked<'input, T> {
    pub fn unwrap(self) -> T {
        self.value.unwrap()
    }
    
    pub fn extract_error_into(self, errors: &mut Vec<ParseError>) {
        if let Err(error) = self.value {
            errors.push(error);
        }
    }
}

pub type Reg<'input> = Checked<'input, lc3_isa::Reg>;
pub type Immediate<'input, T> = Checked<'input, T>;

#[derive(Clone, Debug)]
pub enum Sr2OrImm5<'input> {
    Sr2(Reg<'input>),
    Imm5(Immediate<'input, SignedWord>),
}

#[derive(Clone, Debug)]
pub struct ConditionCodes {
    pub n: bool,
    pub z: bool,
    pub p: bool,
}

#[derive(Clone, Debug)]
pub enum Operands<'input> {
    Add { dr: Reg<'input>, sr1: Reg<'input>, sr2_or_imm5: Result<Sr2OrImm5<'input>, ParseError> },
    And { dr: Reg<'input>, sr1: Reg<'input>, sr2_or_imm5: Result<Sr2OrImm5<'input>, ParseError> },
    Br { nzp_src: Option<Token<'input>>, nzp: Result<ConditionCodes, ParseError>, label: Label<'input> },
    Jmp { base: Reg<'input> },
    Jsr { label: Label<'input> },
    Jsrr { base: Reg<'input> },
    Ld { dr: Reg<'input>, label: Label<'input> },
    Ldi { dr: Reg<'input>, label: Label<'input> },
    Ldr { dr: Reg<'input>, base: Reg<'input>, offset6: Immediate<'input, SignedWord> },
    Lea { dr: Reg<'input>, label: Label<'input> },
    Not { dr: Reg<'input>, sr: Reg<'input> },
    Ret,
    Rti,
    St { sr: Reg<'input>, label: Label<'input> },
    Sti { sr: Reg<'input>, label: Label<'input> },
    Str { sr: Reg<'input>, base: Reg<'input>, offset6: Immediate<'input, SignedWord> },
    Trap { trap_vec: Immediate<'input, u8> },

    Getc,
    Out,
    Puts,
    In,
    Putsp,
    Halt,

    Orig { origin: Immediate<'input, Addr> },
    Fill { value: Immediate<'input, Word> },
    Blkw { size_src: Token<'input>, size: Immediate<'input, Addr> }, // Addr used here to signify a number of locations. Max is number of possible Addrs.
    Stringz { string: Token<'input> },
    End,
}

pub struct CstParser {
    pub leniency: LeniencyLevel,
}

impl CstParser {

    pub fn parse_cst<'input>(&self, file: UnvalidatedFile<'input>) -> File<'input> {
        let UnvalidatedFile { objects, ignored } = file;
        File {
            objects: objects.into_iter().map(|o| self.validate_object(o)).collect(),
            ignored
        }
    }

    fn validate_object<'input>(&self, object: UnvalidatedObject<'input>) -> Object<'input> {
        let UnvalidatedObject { origin_src, origin, content } = object;
        let UnvalidatedObjectContent { operations, empty_lines, hanging_labels, invalid_lines } = content;
        Object {
            origin_src:self.validate_line(origin_src),
            origin:self.validate_numeric_immediate(origin),
            content: ObjectContent {
                operations: operations.into_iter().map(|o| self.validate_line(o)).collect(),
                empty_lines,
                hanging_labels,
                invalid_lines
            }
        }
    }

    fn validate_line<'input>(&self, line: UnvalidatedLine<'input>) -> Operation<'input> {
        let UnvalidatedLine {
            label,
            operation: OperationTokens {
                operator,
                operands,
                separators,
            },
            whitespace,
            comments,
            newlines
        } = line.clone();

        Operation {
            label: label.map(|l| self.validate_label(l)),
            operator,
            operands:self.validate_operand_tokens(operands),
            separators,
            whitespace,
            comments,
            newlines
        }
    }

    fn validate_operand_tokens<'input>(&self, operands: OperandTokens<'input>) -> Operands<'input> {
        match operands {
            OperandTokens::Add { dr, sr1, sr2_or_imm5 } =>
                Operands::Add {
                    dr: self.validate_reg(dr),
                    sr1: self.validate_reg(sr1),
                    sr2_or_imm5: self.validate_sr2_or_imm5(sr2_or_imm5)
                },
            OperandTokens::And { dr, sr1, sr2_or_imm5 } =>
                Operands::And {
                    dr: self.validate_reg(dr),
                    sr1: self.validate_reg(sr1),
                    sr2_or_imm5: self.validate_sr2_or_imm5(sr2_or_imm5)
                },
            OperandTokens::Br { nzp, label } => {
                let (nzp_src, nzp) = self.validate_condition_codes(nzp);
                Operands::Br {
                    nzp_src,
                    nzp,
                    label: self.validate_label(label),
                }
            },
            OperandTokens::Jmp { base } => Operands::Jmp { base: self.validate_reg(base) },
            OperandTokens::Jsr { label } => Operands::Jsr { label: self.validate_label(label) },
            OperandTokens::Jsrr { base } => Operands::Jsrr { base: self.validate_reg(base) },
            OperandTokens::Ld { dr, label } => Operands::Ld { dr: self.validate_reg(dr), label: self.validate_label(label) },
            OperandTokens::Ldi { dr, label } => Operands::Ldi { dr: self.validate_reg(dr), label: self.validate_label(label) },
            OperandTokens::Ldr { dr, base, offset6 } =>
                Operands::Ldr {
                    dr:self.validate_reg(dr),
                    base:self.validate_reg(base),
                    offset6:self.validate_signed_immediate(offset6, 6),
                },
            OperandTokens::Lea { dr, label } => Operands::Lea { dr: self.validate_reg(dr), label: self.validate_label(label) },
            OperandTokens::Not { dr, sr } => Operands::Not { dr: self.validate_reg(dr), sr: self.validate_reg(sr) },
            OperandTokens::Ret => Operands::Ret,
            OperandTokens::Rti => Operands::Rti,
            OperandTokens::St { sr, label } => Operands::St { sr: self.validate_reg(sr), label: self.validate_label(label) },
            OperandTokens::Sti { sr, label } => Operands::Sti { sr: self.validate_reg(sr), label: self.validate_label(label) },
            OperandTokens::Str { sr, base, offset6 } =>
                Operands::Str {
                    sr: self.validate_reg(sr),
                    base: self.validate_reg(base),
                    offset6: self.validate_signed_immediate(offset6, 6),
                },
            OperandTokens::Trap { trap_vec } => Operands::Trap { trap_vec: self.validate_numeric_immediate(trap_vec) },

            OperandTokens::Getc => Operands::Getc,
            OperandTokens::Out => Operands::Out,
            OperandTokens::Puts => Operands::Puts,
            OperandTokens::In => Operands::In,
            OperandTokens::Putsp => Operands::Putsp,
            OperandTokens::Halt => Operands::Halt,

            OperandTokens::Orig { origin } => Operands::Orig { origin: self.validate_numeric_immediate(origin) },
            OperandTokens::Fill { value } => Operands::Fill { value: self.validate_numeric_immediate(value) },
            OperandTokens::Blkw { size } => Operands::Blkw { size_src: size, size: self.validate_blkw_immediate(size) },
            OperandTokens::Stringz { string } => Operands::Stringz { string }, // TODO: validate ASCII?
            OperandTokens::End => Operands::End,
        }
    }

    fn validate_sr2_or_imm5<'input>(&self, src: Token<'input>) -> Result<Sr2OrImm5<'input>, ParseError> {
        let reg = self.validate_reg(src);
        let imm5 = self.validate_signed_immediate(src, 5);
        if let Reg { value: Ok(_), .. } = reg {
            Ok(Sr2OrImm5::Sr2(reg))
        } else if let Immediate { value: Ok(_), .. } = imm5 {
            Ok(Sr2OrImm5::Imm5(imm5))
        } else {
            Err(ParseError::Misc("Invalid as SR2 and as Imm5.".to_string()))
        }
    }
<<<<<<< HEAD
=======
}

fn validate_reg(src: Token) -> Reg {
    let value = if let Some("r") | Some("R") = src.src.get(..=0) {
        src.src.get(1..)
            .filter(|s| s.len() == 1)
            .and_then(|s| s.parse::<u8>().ok())
            .and_then(|i| i.try_into().ok())
            .ok_or(ParseError::InvalidReg {
                range: src.span,
                reason: InvalidRegReason::Number,
            })
    } else {
        Err(ParseError::InvalidReg {
            range: src.span,
            reason: InvalidRegReason::FirstChar,
        })
    };
    Reg { src, value }
}
>>>>>>> da46bd9e

    fn validate_reg<'input>(&self, src: Token<'input>) -> Reg<'input> {
        let value = if let Some("r") | Some("R") = src.src.get(..=0) {
            src.src.get(1..)
                .filter(|s| s.len() == 1)
                .and_then(|s| s.parse::<u8>().ok())
                .and_then(|i| i.try_into().ok())
                .ok_or(ParseError::Misc("Invalid register: didn't follow R with only 0-7".to_string()))
        } else {
            Err(ParseError::Misc("Invalid register: didn't start with R".to_string()))
        };
        Reg { src, value }
    }

    fn validate_numeric_immediate<'input, T: Num>(&self, src: Token<'input>) -> Immediate<'input, T> {
        let value = src.src.get(..=0).and_then(|src_head| {
            let radix = match src_head {
                "b" => Some(2),
                "#" => Some(10),
                "x" => Some(16),
                _ => None
            };
            if let (Some(radix), Some(src_tail)) = (radix, src.src.get(1..)) {
                T::from_str_radix(src_tail, radix).ok()
            } else {
                None
            }
        }).ok_or(ParseError::Misc("Invalid numeric immediate.".to_string())); // TODO: make error message good.

        Immediate { src, value }
    }

    fn validate_signed_immediate<'input>(&self, src: Token<'input>, num_bits: u32) -> Immediate<'input, SignedWord> {
        let Immediate { src, value } = self.validate_numeric_immediate(src);
        let value = value.ok()
            .filter(|&i| check_signed_imm(i, num_bits))
            .ok_or(ParseError::Misc("Invalid signed word immediate".to_string()));
        Immediate { src, value }
    }

    fn validate_label<'input>(&self, src: Token<'input>) -> Label<'input> {
        let label = src.src;

        let length = &label.len();
        let valid_length = (1..=20).contains(length);

        let mut chars = label.chars();
        let first_char = chars.next();
        let first_char_alphabetic = first_char.filter(|c| c.is_alphabetic()).is_some();

        let mut other_chars = chars.collect::<Vec<_>>();
        other_chars.retain(|&c| !(c.is_alphanumeric() || c == '_'));
        let other_chars_alphanumeric = other_chars.len() == 0;

        let valid = valid_length && first_char_alphabetic && other_chars_alphanumeric;
        let value = if valid {
            Ok(label)
        } else {
            let mut reasons = Vec::new();
            if !valid_length {
                reasons.push(InvalidLabelReason::Length { actual: length.clone() });
            }
            if !first_char_alphabetic {
                reasons.push(InvalidLabelReason::FirstChar { actual: first_char });
            }
            if !other_chars_alphanumeric {
                reasons.push(InvalidLabelReason::OtherChars { actual: other_chars.into_iter().collect::<String>() });
            }
            Err(ParseError::InvalidLabel {
                range: src.span,
                reasons,
            })
        };

        Label { src, value }
    }

    fn validate_condition_codes<'input>(&self, src: Option<Token<'input>>) -> (Option<Token<'input>>, Result<ConditionCodes, ParseError>) {
        let value = if let Some(token) = src {
            self.validate_condition_codes_str(token.src)
        } else {
            Ok(ConditionCodes { n: true, z: true, p: true })
        };
        (src, value)
    }

    fn validate_condition_codes_str(&self, src: &str) -> Result<ConditionCodes, ParseError> {
        let mut n = false;
        let mut z = false;
        let mut p = false;
        for c in src.chars() {
            match c {
                // TODO: prettify with macro or non-iterative solution
                'n' | 'N' => {
                    if n { return Err(ParseError::Misc("Duplicate condition code n.".to_string())); }
                    n = true;
                },
                'z' | 'Z' => {
                    if z { return Err(ParseError::Misc("Duplicate condition code z.".to_string())); }
                    z = true;
                },
                'p' | 'P' => {
                    if p { return Err(ParseError::Misc("Duplicate condition code p.".to_string())); }
                    p = true;
                },
                _ => { return Err(ParseError::Misc("Invalid condition codes.".to_string())) },
            }
        }
        Ok(ConditionCodes { n, z, p })
    }

    fn validate_blkw_immediate<'input>(&self, src: Token<'input>) -> Immediate<'input, Addr> {
        Immediate {
            src,
            value: src.src.parse().map_err(|_| ParseError::Misc("Invalid BLKW immediate.".to_string()))
        }
    }
}
<|MERGE_RESOLUTION|>--- conflicted
+++ resolved
@@ -6,11 +6,8 @@
 use std::convert::TryInto;
 use num_traits::Num;
 use std::string::ToString;
-<<<<<<< HEAD
 use crate::parser::LeniencyLevel;
-=======
 use crate::ir2_lines::LineContent::Invalid;
->>>>>>> da46bd9e
 
 #[derive(Clone, Debug)]
 pub struct File<'input> {
@@ -244,29 +241,6 @@
             Err(ParseError::Misc("Invalid as SR2 and as Imm5.".to_string()))
         }
     }
-<<<<<<< HEAD
-=======
-}
-
-fn validate_reg(src: Token) -> Reg {
-    let value = if let Some("r") | Some("R") = src.src.get(..=0) {
-        src.src.get(1..)
-            .filter(|s| s.len() == 1)
-            .and_then(|s| s.parse::<u8>().ok())
-            .and_then(|i| i.try_into().ok())
-            .ok_or(ParseError::InvalidReg {
-                range: src.span,
-                reason: InvalidRegReason::Number,
-            })
-    } else {
-        Err(ParseError::InvalidReg {
-            range: src.span,
-            reason: InvalidRegReason::FirstChar,
-        })
-    };
-    Reg { src, value }
-}
->>>>>>> da46bd9e
 
     fn validate_reg<'input>(&self, src: Token<'input>) -> Reg<'input> {
         let value = if let Some("r") | Some("R") = src.src.get(..=0) {
@@ -274,9 +248,15 @@
                 .filter(|s| s.len() == 1)
                 .and_then(|s| s.parse::<u8>().ok())
                 .and_then(|i| i.try_into().ok())
-                .ok_or(ParseError::Misc("Invalid register: didn't follow R with only 0-7".to_string()))
+                .ok_or(ParseError::InvalidReg {
+                    range: src.span,
+                    reason: InvalidRegReason::Number,
+                })
         } else {
-            Err(ParseError::Misc("Invalid register: didn't start with R".to_string()))
+            Err(ParseError::InvalidReg {
+                range: src.span,
+                reason: InvalidRegReason::FirstChar,
+            })
         };
         Reg { src, value }
     }
