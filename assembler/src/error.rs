use std::fmt::{Display, Formatter, Result};
use crate::lexer::{Token, Span};
use annotate_snippets::snippet::{Snippet, Annotation, Slice, SourceAnnotation, AnnotationType};

use ParseError::*;
use itertools::Itertools;
use annotate_snippets::display_list::DisplayMarkType::AnnotationStart;

#[derive(Debug, Clone, Copy, PartialEq)]
pub enum LexError {
    Unknown,
}


#[derive(Debug, Clone)]
pub enum ParseError {
    InvalidReg {
        range: Span,
        reason: InvalidRegReason
    },
    InvalidLabel { 
        range: Span,
        reasons: Vec<InvalidLabelReason>,
    },
    Misc(String),
}

#[derive(Debug, Clone)]
pub enum InvalidRegReason {
    FirstChar,
    Number,
}

impl Display for InvalidRegReason {
    fn fmt(&self, f: &mut Formatter<'_>) -> Result {
        use InvalidRegReason::*;
        match self {
            FirstChar => { write!(f, "didn't start with R") }
            Number => { write!(f, "didn't follow R with only 0-7") }
        }
    }
}

#[derive(Debug, Clone)]
pub enum InvalidLabelReason {
    Length { actual: usize },
    FirstChar { actual: Option<char> },
    OtherChars { actual: String },
}

impl Display for InvalidLabelReason {
    fn fmt(&self, f: &mut Formatter<'_>) -> Result {
        use InvalidLabelReason::*;
        match self {
            Length { actual } => { write!(f, "not between 1-20 chars (was: {})", actual) } 
            FirstChar { actual } => { write!(f, "first char not alphabetic (was: {:?})", actual) },
            OtherChars { actual } => { write!(f, "other chars not alphanumeric or underscores (bad chars: {})", actual) },
        }
    }
}

impl<'input> ParseError {
    fn message(&self) -> String {
        match self {
            InvalidLabel { reasons, .. } => {
                format!("invalid label, reasons -- {}", reasons.iter().map(InvalidLabelReason::to_string).join(", "))
            },
            InvalidReg { reason, .. } => {
                format!("invalid register, {}", reason.to_string())
            }
            Misc(message) => message.clone(),
        }
    }
    
    fn annotations(&self) -> Vec<SourceAnnotation> {
        let mut annotations = Vec::new();
        match self {
            InvalidLabel { range, .. } => {
                annotations.push(
                    SourceAnnotation {
                        range: range.clone(),
<<<<<<< HEAD
                        label: "invalid label".to_string(),
                        annotation_type: AnnotationType::Error
=======
                        label: "invalid label here".to_string(),
                        annotation_type: AnnotationType::Error,
>>>>>>> da46bd9e
                    }
                );
            },
            InvalidReg { range, .. } => {
                annotations.push(
                    SourceAnnotation {
                        range: range.clone(),
                        label: "invalid reg here".to_string(),
                        annotation_type: AnnotationType::Error,
                    }
                )
            }
            Misc(_) => {},
        }
        annotations
    }
    
    fn slices(&self, source: String, origin: Option<String>) -> Vec<Slice> {
        let mut slices = Vec::new();
        match self {
            Misc(_) => {},
            _ => {
                slices.push(
                    Slice {
                        source,
                        origin,
                        line_start: 0,
                        fold: true,
                        annotations: self.annotations(),
                    }
                );
            },
        }
        slices
    }

    pub fn create_snippet(&self, source: String, origin: Option<String>) -> Snippet {
        Snippet {
            title: Some(Annotation {
                label: Some(self.message()),
                id: None,
                annotation_type: AnnotationType::Error
            }),
            footer: vec![],
            slices: self.slices(source, origin),
        }
    }
}

#[derive(Debug, Clone, PartialEq)]
pub struct MemoryError(pub String);<|MERGE_RESOLUTION|>--- conflicted
+++ resolved
@@ -79,13 +79,8 @@
                 annotations.push(
                     SourceAnnotation {
                         range: range.clone(),
-<<<<<<< HEAD
-                        label: "invalid label".to_string(),
-                        annotation_type: AnnotationType::Error
-=======
                         label: "invalid label here".to_string(),
                         annotation_type: AnnotationType::Error,
->>>>>>> da46bd9e
                     }
                 );
             },
